import pkg from './package.json'

/**
 * Default environment variables are set on this key. Defaults are fallbacks to existing env vars.
 */
export const env = {
  apiUrl: process.env.API_URL || 'https://api.creativecommons.engineering/v1/',
  socialSharing: process.env.SOCIAL_SHARING || true,
  enableGoogleAnalytics: process.env.ENABLE_GOOGLE_ANALYTICS || false,
  googleAnalyticsUA: process.env.GOOGLE_ANALYTICS_UA || 'UA-2010376-36',
  filterStorageKey: 'ccsearch-filter-visibility',
  enableInternalAnalytics: process.env.ENABLE_INTERNAL_ANALYTICS || false,
}

/**
 * The default metadata for the site. Can be extended and/or overwritten per page. And even in components!
 * See the Nuxt.js docs for more info.
 * {@link https://nuxtjs.org/guides/features/meta-tags-seo Nuxt.js Docs}
 */
const meta = [
  { charset: 'utf-8' },
  {
    name: 'description',
    content:
      'A new Creative Commons search tool for creators seeking to discover and reuse free resources with greater ease.',
  },
  { name: 'viewport', content: 'width=device-width,initial-scale=1' },
  { name: 'twitter:card', content: 'summary_large_image' },
  { name: 'twitter:site', content: '@creativecommons' },
  { name: 'og:title', content: 'Creative Commons' },
  {
    name: 'og:image',
    content: '/cclogo-shared-image.jpg',
  },
  {
    name: 'og:description',
    content:
      'Empowering the world to share through 6 simple licenses + a global community of advocates for open.',
  },
  {
    name: 'og:url',
    content: 'https://creativecommons.org',
  },
  {
    name: 'og:site_name',
    content: 'Creative Search',
  },
  {
    vmid: 'monetization',
    name: 'monetization',
    content: '$ilp.uphold.com/edR8erBDbRyq',
  },
]

if (process.env.NODE_ENV === 'production') {
  meta.push({
    'http-equiv': 'Content-Security-Policy',
    content: 'upgrade-insecure-requests',
  })
}

// Default html head
const head = {
  title: 'CC Search',
  meta,
  link: [
    {
      rel: 'preconnect',
      href: env.apiUrl,
      crossorigin: '',
    },
    {
      rel: 'dns-prefetch',
      href: env.apiUrl,
    },
    {
      rel: 'search',
      type: 'application/opensearchdescription+xml',
      title: 'CC Search',
      href: '/opensearch.xml',
    },
    {
      rel: 'icon',
      type: 'image/png',
      href: '/app-icons/cc-site-icon-150x150.png',
      sizes: '32x32',
    },
    {
      rel: 'icon',
      type: 'image/png',
      href: '/app-icons/cc-site-icon-300x300.png',
      sizes: '192x192',
    },
    {
      rel: 'apple-touch-icon-precomposed',
      type: 'image/png',
      href: '/app-icons/cc-site-icon-300x300.png',
      sizes: '192x192',
    },
  ],
}

export default {
  // eslint-disable-next-line no-undef
  version: pkg.version, // used to purge cache :)
  cache: {
    pages: ['/'],
    store: {
      type: 'memory', // 'redis' would be nice
      max: 100,
      ttl: process.env.MICROCACHE_DURATION || 60,
    },
  },
  srcDir: 'src/',
  modern: 'client',
  server: { port: process.env.PORT || 8443 },
  components: {
    dirs: [
      '~/components',
      '~/components/ContentReport',
      '~/components/Filters',
      '~/components/ImageDetails',
      '~/components/MetaSearch',
    ],
  },
  plugins: [
    { src: '~/plugins/ab-test-init.js', mode: 'client' },
    { src: '~plugins/ga.js', mode: 'client' },
  ],
<<<<<<< HEAD
  css: ['~/styles/vocabulary.scss', '~/styles/global.scss'],
=======
  css: [
    '~/assets/fonts.css',
    '@creativecommons/vocabulary/scss/vocabulary.scss',
    '~/styles/global.scss',
  ],
>>>>>>> 967a9670
  head,
  env,
  buildModules: [
    '@nuxtjs/style-resources',
    '@nuxtjs/svg',
    '@nuxtjs/eslint-module',
  ],
  // Load the scss variables into every component:
  // No need to import them. Since the variables will not exist in the final build,
  // this doesn't make the built files larger.
  styleResources: {
    scss: ['./styles/utilities/all.scss'],
  },
  modules: ['@nuxtjs/sentry', '@nuxtjs/sitemap', 'nuxt-ssr-cache', 'nuxt-i18n'],
  i18n: {
    locales: [{ code: 'en', iso: 'en', name: 'English', file: 'en.json' }],
    lazy: true,
    langDir: 'locales',
    strategy: 'prefix_and_default',
    defaultLocale: 'en',
    detectBrowserLanguage: {
      useCookie: true,
      cookieKey: 'i18n_redirected',
      alwaysRedirect: true,
    },
    seo: false,
    // TODO: change this to the production URL
    baseUrl: 'http://localhost:8443',
  },
  sentry: {
    dsn:
      process.env.SENTRY_DSN ||
      'https://3f3e05dbe6994c318d1bf1c8bfcf71a1@o288582.ingest.sentry.io/1525413',
    lazy: true,
  },
}<|MERGE_RESOLUTION|>--- conflicted
+++ resolved
@@ -127,15 +127,11 @@
     { src: '~/plugins/ab-test-init.js', mode: 'client' },
     { src: '~plugins/ga.js', mode: 'client' },
   ],
-<<<<<<< HEAD
-  css: ['~/styles/vocabulary.scss', '~/styles/global.scss'],
-=======
   css: [
     '~/assets/fonts.css',
     '@creativecommons/vocabulary/scss/vocabulary.scss',
     '~/styles/global.scss',
   ],
->>>>>>> 967a9670
   head,
   env,
   buildModules: [
