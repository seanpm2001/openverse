from aws_requests_auth.aws_auth import AWSRequestsAuth
from elasticsearch import Elasticsearch, RequestsHttpConnection
from elasticsearch.exceptions import NotFoundError, RequestError
from elasticsearch_dsl import Q, Search, connections
from elasticsearch_dsl.response import Response, Hit
from elasticsearch_dsl.query import Query
from cccatalog import settings
from django.core.cache import cache
<<<<<<< HEAD
from django.urls import reverse
from cccatalog.api.models import ContentProvider
=======
import cccatalog.api.models as models
import logging as log
>>>>>>> 35e905ae
from rest_framework import serializers
from cccatalog.settings import PROXY_THUMBS
from cccatalog.api.utils.validate_images import validate_images
from cccatalog.api.utils.dead_link_mask import get_query_mask, get_query_hash
from itertools import accumulate
from typing import Tuple, List, Optional
from math import ceil

ELASTICSEARCH_MAX_RESULT_WINDOW = 10000
CACHE_TIMEOUT = 60 * 20
DEAD_LINK_RATIO = 1 / 2
THUMBNAIL = 'thumbnail'
URL = 'url'
PROVIDER = 'provider'
DEEP_PAGINATION_ERROR = 'Deep pagination is not allowed.'
QUERY_SPECIAL_CHARACTER_ERROR = 'Unescaped special characters are not allowed.'
POPULARITY_BOOST = False


class RankFeature(Query):
    name = 'rank_feature'


def _paginate_with_dead_link_mask(s: Search, page_size: int,
                                  page: int) -> Tuple[int, int]:
    """
    Given a query, a page and page_size, return the start and end
    of the slice of results.

    :param s: The elasticsearch Search object
    :param page_size: How big the page should be.
    :param page: The page number.
    :return: Tuple of start and end.
    """
    query_hash = get_query_hash(s)
    query_mask = get_query_mask(query_hash)
    if not query_mask:
        start = 0
        end = ceil(page_size * page / (1 - DEAD_LINK_RATIO))
    elif page_size * (page - 1) > sum(query_mask):
        start = len(query_mask)
        end = ceil(page_size * page / (1 - DEAD_LINK_RATIO))
    else:
        accu_query_mask = list(accumulate(query_mask))
        start = 0
        if page > 1:
            try:
                start = accu_query_mask.index(page_size * (page - 1) + 1)
            except ValueError:
                start = accu_query_mask.index(page_size * (page - 1)) + 1
        if page_size * page > sum(query_mask):
            end = ceil(page_size * page / (1 - DEAD_LINK_RATIO))
        else:
            end = accu_query_mask.index(page_size * page) + 1
    return start, end


def _get_query_slice(s: Search, page_size: int, page: int,
                     filter_dead: Optional[bool] = False) -> Tuple[int, int]:
    """
    Select the start and end of the search results for this query.
    """
    if filter_dead:
        start_slice, end_slice = \
            _paginate_with_dead_link_mask(s, page_size, page)
    else:
        # Paginate search query.
        start_slice = page_size * (page - 1)
        end_slice = page_size * page
    if start_slice + end_slice > ELASTICSEARCH_MAX_RESULT_WINDOW:
        raise ValueError(DEEP_PAGINATION_ERROR)
    return start_slice, end_slice


def _quote_escape(query_string):
    """
    If there are any unmatched quotes in the query supplied by the user, ignore
    them.
    """
    num_quotes = query_string.count('"')
    if num_quotes % 2 == 1:
        return query_string.replace('"', '\\"')
    else:
        return query_string


def _post_process_results(s, start, end, page_size, search_results,
                          request, filter_dead) -> List[Hit]:
    """
    After fetching the search results from the back end, iterate through the
    results, perform image validation, and route certain thumbnails through our
    proxy.

    :param s: The Elasticsearch Search object.
    :param start: The start of the result slice.
    :param end: The end of the result slice.
    :param search_results: The Elasticsearch response object containing search
    results.
    :param request: The Django request object, used to build a "reversed" URL
    to detail pages.
    :param filter_dead: Whether images should be validated.
    :return: List of results.
    """
    results = []
    to_validate = []
    for res in search_results:
        if hasattr(res.meta, 'highlight'):
            res.fields_matched = dir(res.meta.highlight)
        to_validate.append(res.url)
        if PROXY_THUMBS:
            # Route all images through a dynamically resizing caching proxy.
            # If a 3rd party thumbnail is available, in order to save limited
            # bandwidth and memory resources required for resizing, we'll
            # proxy the 3rd party thumbnail instead of the full-sized image.
            if THUMBNAIL in res:
                to_proxy = THUMBNAIL
            else:
                to_proxy = URL
            original = res[to_proxy]
            ext = res["url"].split(".")[-1]
            proxied = "http://{}{}".format(
                request.get_host(),
                reverse('thumbs', kwargs={
                    'identifier': "{}.{}".format(res["identifier"], ext)
                })
            )
            res[THUMBNAIL] = proxied
        results.append(res)

    if filter_dead:
        query_hash = get_query_hash(s)
        validate_images(query_hash, start, results, to_validate)

        if len(results) < page_size:
            end += int(end / 2)
            if start + end > ELASTICSEARCH_MAX_RESULT_WINDOW:
                return results

            s = s[start:end]
            search_response = s.execute()

            return _post_process_results(
                s,
                start,
                end,
                page_size,
                search_response,
                request,
                filter_dead
            )
    return results[:page_size]


def _apply_filter(s: Search, search_params, param_name, renamed_param=None):
    """
    Parse and apply a filter from the search parameters serializer. The
    parameter key is assumed to have the same name as the corresponding
    Elasticsearch property. Each parameter value is assumed to be a comma
    separated list encoded as a string.

    :param s: The Search object to apply the filter to.
    :param search_params: A serializer containing user input.
    :param param_name: The name of the parameter in search_params.
    :param renamed_param: In some cases, the param name in the backend is not
    the same as the param we want to expose to the outside world. Use this to
    set the corresponding parameter name in Elasticsearch.
    :return: A Search object with the filter applied.
    """
    if param_name in search_params.data:
        filters = []
        for arg in search_params.data[param_name].split(','):
            _param = renamed_param if renamed_param else param_name
            args = {
                'name_or_query': 'term',
                _param: arg
            }
            filters.append(Q(**args))
        return s.filter('bool', should=filters)
    else:
        return s


def search(search_params, index, page_size, ip, request,
           filter_dead, page=1) -> Tuple[List[Hit], int, int]:
    """
    Given a set of keywords and an optional set of filters, perform a ranked
    paginated search.

    :param search_params: Search parameters. See
     :class: `ImageSearchQueryStringSerializer`.
    :param index: The Elasticsearch index to search (e.g. 'image')
    :param page_size: The number of results to return per page.
    :param ip: The user's hashed IP. Hashed IPs are used to anonymously but
    uniquely identify users exclusively for ensuring query consistency across
    Elasticsearch shards.
    :param request: Django's request object.
    :param filter_dead: Whether dead links should be removed.
    :param page: The results page number.
    :return: Tuple with a List of Hits from elasticsearch, the total count of
    pages and results.
    """
    s = Search(index=index)
    # Apply term filters. Each tuple pairs a filter's parameter name in the API
    # with its corresponding field in Elasticsearch. "None" means that the
    # names are identical.
    filters = [
        ('extension', None),
        ('categories', None),
        ('aspect_ratio', None),
        ('size', None),
        ('source', 'provider'),
        ('license', 'license__keyword'),
        ('license_type', 'license__keyword')
    ]
    for tup in filters:
        api_field, elasticsearch_field = tup
        s = _apply_filter(s, search_params, api_field, elasticsearch_field)
    # Get suggestions for any route
    s = s.suggest(
        'get_suggestion',
        '',
        term={'field': 'creator'}
    )
    # Exclude mature content unless explicitly enabled by the requester
    if not search_params.data['mature']:
        s = s.exclude('term', mature=True)
    # Hide data sources from the catalog dynamically.
    filter_cache_key = 'filtered_providers'
    filtered_providers = cache.get(key=filter_cache_key)
    if not filtered_providers:
        filtered_providers = models.ContentProvider.objects\
            .filter(filter_content=True)\
            .values('provider_identifier')
        cache.set(
            key=filter_cache_key,
            timeout=CACHE_TIMEOUT,
            value=filtered_providers
        )
    to_exclude = [f['provider_identifier'] for f in filtered_providers]
    s = s.exclude('terms', provider=to_exclude)

    # Search either by generic multimatch or by "advanced search" with
    # individual field-level queries specified.
    search_fields = ['tags.name', 'title', 'description']
    if 'q' in search_params.data:
        query = _quote_escape(search_params.data['q'])
        s = s.query(
            'simple_query_string',
            query=query,
            fields=search_fields
        )
        # Get suggestions for term query
        s = s.suggest(
            'get_suggestion',
            query,
            term={'field': 'creator'}
        )
    else:
        if 'creator' in search_params.data:
            creator = _quote_escape(search_params.data['creator'])
            s = s.query(
                'simple_query_string', query=creator, fields=['creator']
            )
            # Get suggestions for creator
            s = s.suggest(
                'get_suggestion',
                creator,
                term={'field': 'creator'}
            )
        if 'title' in search_params.data:
            title = _quote_escape(search_params.data['title'])
            s = s.query(
                'simple_query_string', query=title, fields=['title']
            )
            # Get suggestions for title
            s = s.suggest(
                'get_suggestion',
                title,
                term={'field': 'title'}
            )
        if 'tags' in search_params.data:
            tags = _quote_escape(search_params.data['tags'])
            s = s.query(
                'simple_query_string',
                fields=['tags.name'],
                query=tags
            )
            # Get suggestions for tags
            s = s.suggest(
                'get_suggestion',
                tags,
                term={'field': 'tags.name'}
            )
    # Boost by popularity metrics
    if POPULARITY_BOOST:
        queries = []
        factors = ['comments', 'views', 'likes']
        boost_factor = 100 / len(factors)
        for factor in factors:
            rank_feature_query = Q(
                'rank_feature',
                field=factor,
                boost=boost_factor
            )
            queries.append(rank_feature_query)
        s = Search().query(
            Q(
                'bool',
                must=s.query,
                should=queries,
                minimum_should_match=1
            )
        )

    # Use highlighting to determine which fields contribute to the selection of
    # top results.
    s = s.highlight(*search_fields)
    s = s.highlight_options(order='score')
    s.extra(track_scores=True)
    # Route users to the same Elasticsearch worker node to reduce
    # pagination inconsistencies and increase cache hits.
    s = s.params(preference=str(ip), request_timeout=7)
    # Paginate
    start, end = _get_query_slice(s, page_size, page, filter_dead)
    s = s[start:end]
    try:
        search_response = s.execute()
        log.info(f'query={s.to_dict()}, es_took_ms={search_response.took}')
    except RequestError as e:
        raise ValueError(e)
    results = _post_process_results(
        s,
        start,
        end,
        page_size,
        search_response,
        request,
        filter_dead
    )

    suggestion = _query_suggestions(search_response)

    result_count, page_count = _get_result_and_page_count(
        search_response,
        results,
        page_size
    )

    return results, page_count, result_count, suggestion


def _validate_provider(input_provider):
    allowed_providers = list(get_providers('image').keys())
    lowercase_providers = [x.lower() for x in allowed_providers]
    if input_provider.lower() not in lowercase_providers:
        raise serializers.ValidationError(
            "Provider \'{}\' does not exist.".format(input_provider)
        )
    return input_provider.lower()


def _query_suggestions(response: Response):
    """
    Get suggestions on a misspelt query
    """
    res = response.to_dict()
    if 'suggest' not in res:
        return None
    obj_suggestion = res['suggest']
    if not obj_suggestion['get_suggestion']:
        suggestion = None
    else:
        get_suggestion = obj_suggestion['get_suggestion'][0]
        suggestions = get_suggestion['options']
        if not suggestions:
            suggestion = None
        else:
            suggestion = suggestions[0]['text']
    return suggestion


def related_images(uuid, index, request, filter_dead):
    """
    Given a UUID, find related search results.
    """
    # Convert UUID to sequential ID.
    item = Search(index=index)
    item = item.query(
        'match',
        identifier=uuid
    )
    _id = item.execute().hits[0].id

    s = Search(index=index)
    s = s.query(
        'more_like_this',
        fields=['tags.name', 'title', 'creator'],
        like={
            '_index': index,
            '_id': _id
        },
        min_term_freq=1,
        max_query_terms=50
    )
    # Never show mature content in recommendations.
    s = s.exclude('term', mature=True)
    page_size = 10
    page = 1
    start, end = _get_query_slice(s, page_size, page, filter_dead)
    s = s[start:end]
    response = s.execute()
    results = _post_process_results(
        s,
        start,
        end,
        page_size,
        response,
        request,
        filter_dead
    )

    result_count, _ = _get_result_and_page_count(
        response,
        results,
        page_size
    )

    return results, result_count


def get_providers(index):
    """
    Given an index, find all available data providers and return their counts.

    :param index: An Elasticsearch index, such as `'image'`.
    :return: A dictionary mapping providers to the count of their images.`
    """
    provider_cache_name = 'providers-' + index
    providers = cache.get(key=provider_cache_name)
    if type(providers) == list:
        # Invalidate old provider format.
        cache.delete(key=provider_cache_name)
    if not providers:
        elasticsearch_maxint = 2147483647
        agg_body = {
            'aggs': {
                'unique_providers': {
                    'terms': {
                        'field': 'provider.keyword',
                                 'size': elasticsearch_maxint,
                        "order": {
                            "_key": "desc"
                        }
                    }
                }
            }
        }
        s = Search.from_dict(agg_body)
        s = s.index(index)
        try:
            results = s.execute().aggregations['unique_providers']['buckets']
        except NotFoundError:
            results = [{'key': 'none_found', 'doc_count': 0}]
        providers = {result['key']: result['doc_count'] for result in results}
        cache.set(
            key=provider_cache_name,
            timeout=CACHE_TIMEOUT,
            value=providers
        )
    return providers


def _elasticsearch_connect():
    """
    Connect to configured Elasticsearch domain.

    :return: An Elasticsearch connection object.
    """
    auth = AWSRequestsAuth(
        aws_access_key=settings.AWS_ACCESS_KEY_ID,
        aws_secret_access_key=settings.AWS_SECRET_ACCESS_KEY,
        aws_host=settings.ELASTICSEARCH_URL,
        aws_region=settings.ELASTICSEARCH_AWS_REGION,
        aws_service='es'
    )
    auth.encode = lambda x: bytes(x.encode('utf-8'))
    _es = Elasticsearch(
        host=settings.ELASTICSEARCH_URL,
        port=settings.ELASTICSEARCH_PORT,
        connection_class=RequestsHttpConnection,
        timeout=10,
        max_retries=99,
        retry_on_timeout=True,
        http_auth=auth,
        wait_for_status='yellow'
    )
    _es.info()
    return _es


es = _elasticsearch_connect()
connections.connections.add_connection('default', es)


def _get_result_and_page_count(response_obj: Response, results: List[Hit],
                               page_size: int) -> Tuple[int, int]:
    """
    Elasticsearch does not allow deep pagination of ranked queries.
    Adjust returned page count to reflect this.

    :param response_obj: The original Elasticsearch response object.
    :param results: The list of filtered result Hits.
    :return: Result and page count.
    """
    result_count = response_obj.hits.total.value
    natural_page_count = int(result_count / page_size)
    last_allowed_page = int((5000 + page_size / 2) / page_size)
    page_count = min(natural_page_count, last_allowed_page)
    if len(results) < page_size and page_count == 0:
        result_count = len(results)

    return result_count, page_count<|MERGE_RESOLUTION|>--- conflicted
+++ resolved
@@ -6,13 +6,9 @@
 from elasticsearch_dsl.query import Query
 from cccatalog import settings
 from django.core.cache import cache
-<<<<<<< HEAD
 from django.urls import reverse
-from cccatalog.api.models import ContentProvider
-=======
 import cccatalog.api.models as models
 import logging as log
->>>>>>> 35e905ae
 from rest_framework import serializers
 from cccatalog.settings import PROXY_THUMBS
 from cccatalog.api.utils.validate_images import validate_images
