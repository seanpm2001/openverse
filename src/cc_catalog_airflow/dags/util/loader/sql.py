import logging
<<<<<<< HEAD
from psycopg2.errors import InvalidTextRepresentation
=======
from textwrap import dedent
>>>>>>> b5aaafc8
from airflow.hooks.postgres_hook import PostgresHook
from util.loader import column_names as col

logger = logging.getLogger(__name__)

LOAD_TABLE_NAME_STUB = 'provider_image_data'
IMAGE_TABLE_NAME = 'image'
DB_USER_NAME = 'deploy'
NOW = 'NOW()'
FALSE = "'f'"


def create_loading_table(
        postgres_conn_id,
        identifier
):
    """
    Create intermediary table and indices if they do not exist
    """
    load_table = _get_load_table_name(identifier)
    postgres = PostgresHook(postgres_conn_id=postgres_conn_id)
    postgres.run(
        dedent(
            f'''
            CREATE TABLE public.{load_table} (
              {col.FOREIGN_ID} character varying(3000),
              {col.LANDING_URL} character varying(1000),
              {col.DIRECT_URL} character varying(3000),
              {col.THUMBNAIL} character varying(3000),
              {col.WIDTH} integer,
              {col.HEIGHT} integer,
              {col.FILESIZE} character varying(100),
              {col.LICENSE} character varying(50),
              {col.LICENSE_VERSION} character varying(25),
              {col.CREATOR} character varying(2000),
              {col.CREATOR_URL} character varying(2000),
              {col.TITLE} character varying(5000),
              {col.META_DATA} jsonb,
              {col.TAGS} jsonb,
              {col.WATERMARKED} boolean,
              {col.PROVIDER} character varying(80),
              {col.SOURCE} character varying(80)
            );
            '''
        )
    )
    postgres.run(
        f'ALTER TABLE public.{load_table} OWNER TO {DB_USER_NAME};'
    )
    postgres.run(
        dedent(
            f'''
            CREATE INDEX IF NOT EXISTS {load_table}_{col.PROVIDER}_key
            ON public.{load_table} USING btree ({col.PROVIDER});
            '''
        )
    )
    postgres.run(
        dedent(
            f'''
            CREATE INDEX IF NOT EXISTS {load_table}_{col.FOREIGN_ID}_key
            ON public.{load_table}
            USING btree (provider, md5(({col.FOREIGN_ID})::text));
            '''
        )
    )
    postgres.run(
        dedent(
            f'''
            CREATE INDEX IF NOT EXISTS {load_table}_{col.DIRECT_URL}_key
            ON public.{load_table}
            USING btree (provider, md5(({col.DIRECT_URL})::text));
            '''
        )
    )


def load_local_data_to_intermediate_table(
        postgres_conn_id,
        tsv_file_name,
        identifier,
        max_rows_to_skip=2
):
    load_table = _get_load_table_name(identifier)
    logger.info(f'Loading {tsv_file_name} into {load_table}')

    postgres = PostgresHook(postgres_conn_id=postgres_conn_id)
<<<<<<< HEAD
    load_successful = False

    while not load_successful and max_rows_to_skip >= 0:
        try:
            postgres.bulk_load(f'{load_table}', tsv_file_name)
            load_successful = True

        except InvalidTextRepresentation as e:
          line_number = _get_malformed_row_in_file(str(e))
          _delete_malformed_row_in_file(tsv_file_name, line_number)

        finally:
            max_rows_to_skip = max_rows_to_skip - 1

    if not load_successful:
        raise InvalidTextRepresentation(
            'Exceeded the maximum number of allowed defective rows')

=======
    postgres.bulk_load(f'{load_table}', tsv_file_name)
    _clean_intermediate_table_data(postgres, load_table)


def load_s3_data_to_intermediate_table(
        postgres_conn_id,
        bucket,
        s3_key,
        identifier
):
    load_table = _get_load_table_name(identifier)
    logger.info(f'Loading {s3_key} from S3 Bucket {bucket} into {load_table}')

    postgres = PostgresHook(postgres_conn_id=postgres_conn_id)
>>>>>>> b5aaafc8
    postgres.run(
        dedent(
            f"""
            SELECT aws_s3.table_import_from_s3(
              '{load_table}',
              '',
              'DELIMITER E''\t''',
              '{bucket}',
              '{s3_key}',
              'us-east-1'
            );
            """
        )
    )
    _clean_intermediate_table_data(postgres, load_table)


def _clean_intermediate_table_data(
        postgres_hook,
        load_table
):
    postgres_hook.run(
        f'DELETE FROM {load_table} WHERE {col.DIRECT_URL} IS NULL;'
    )
    postgres_hook.run(
        f'DELETE FROM {load_table} WHERE {col.LICENSE} IS NULL;'
    )
    postgres_hook.run(
        f'DELETE FROM {load_table} WHERE {col.LANDING_URL} IS NULL;'
    )
    postgres_hook.run(
        f'DELETE FROM {load_table} WHERE {col.FOREIGN_ID} IS NULL;'
    )
    postgres_hook.run(
        dedent(
            f'''
            DELETE FROM {load_table} p1
            USING {load_table} p2
            WHERE
              p1.ctid < p2.ctid
              AND p1.{col.PROVIDER} = p2.{col.PROVIDER}
              AND p1.{col.FOREIGN_ID} = p2.{col.FOREIGN_ID};
            '''
        )
    )


def upsert_records_to_image_table(
        postgres_conn_id,
        identifier,
        image_table=IMAGE_TABLE_NAME
):

    def _newest_non_null(column):
        return f'{column} = COALESCE(EXCLUDED.{column}, old.{column})'

    def _merge_jsonb_objects(column):
        """
        This function returns SQL that merges the top-level keys of the
        a JSONB column, taking the newest available non-null value.
        """
        return f'''{column} = COALESCE(
            jsonb_strip_nulls(old.{column})
              || jsonb_strip_nulls(EXCLUDED.{column}),
            EXCLUDED.{column},
            old.{column}
          )'''

    def _merge_jsonb_arrays(column):
        return f'''{column} = COALESCE(
            (
              SELECT jsonb_agg(DISTINCT x)
              FROM jsonb_array_elements(old.{column} || EXCLUDED.{column}) t(x)
            ),
            EXCLUDED.{column},
            old.{column}
          )'''

    load_table = _get_load_table_name(identifier)
    logger.info(f'Upserting new records into {image_table}.')
    postgres = PostgresHook(postgres_conn_id=postgres_conn_id)
    column_inserts = {
        col.CREATED_ON: NOW,
        col.UPDATED_ON: NOW,
        col.PROVIDER: col.PROVIDER,
        col.SOURCE: col.SOURCE,
        col.FOREIGN_ID: col.FOREIGN_ID,
        col.LANDING_URL: col.LANDING_URL,
        col.DIRECT_URL: col.DIRECT_URL,
        col.THUMBNAIL: col.THUMBNAIL,
        col.WIDTH: col.WIDTH,
        col.HEIGHT: col.HEIGHT,
        col.LICENSE: col.LICENSE,
        col.LICENSE_VERSION: col.LICENSE_VERSION,
        col.CREATOR: col.CREATOR,
        col.CREATOR_URL: col.CREATOR_URL,
        col.TITLE: col.TITLE,
        col.LAST_SYNCED: NOW,
        col.REMOVED: FALSE,
        col.META_DATA: col.META_DATA,
        col.TAGS: col.TAGS,
        col.WATERMARKED: col.WATERMARKED
    }
    upsert_query = dedent(
        f'''
        INSERT INTO {image_table} AS old ({', '.join(column_inserts.keys())})
        SELECT {', '.join(column_inserts.values())}
        FROM {load_table}
        ON CONFLICT (
          {col.PROVIDER},
          md5(({col.FOREIGN_ID})::text),
          md5(({col.DIRECT_URL})::text)
        )
        DO UPDATE SET
          {col.UPDATED_ON} = {NOW},
          {col.LAST_SYNCED} = {NOW},
          {col.REMOVED} = {FALSE},
          {_newest_non_null(col.LANDING_URL)},
          {_newest_non_null(col.DIRECT_URL)},
          {_newest_non_null(col.THUMBNAIL)},
          {_newest_non_null(col.WIDTH)},
          {_newest_non_null(col.HEIGHT)},
          {_newest_non_null(col.LICENSE)},
          {_newest_non_null(col.LICENSE_VERSION)},
          {_newest_non_null(col.CREATOR)},
          {_newest_non_null(col.CREATOR_URL)},
          {_newest_non_null(col.TITLE)},
          {_newest_non_null(col.WATERMARKED)},
          {_merge_jsonb_objects(col.META_DATA)},
          {_merge_jsonb_arrays(col.TAGS)}
        '''
    )
    postgres.run(upsert_query)


def drop_load_table(postgres_conn_id, identifier):
    load_table = _get_load_table_name(identifier)
    postgres = PostgresHook(postgres_conn_id=postgres_conn_id)
    postgres.run(f'DROP TABLE {load_table};')


def _get_load_table_name(
        identifier,
        load_table_name_stub=LOAD_TABLE_NAME_STUB,
):
    return f'{load_table_name_stub}{identifier}'


def _get_malformed_row_in_file(error_msg):
    error_list = error_msg.splitlines()
    copy_error = error_list[3]
    assert copy_error.startswith('COPY'), copy_error

    copy_error_info_list = copy_error.split(',')
    line_number = int(copy_error_info_list[1].split(' ')[-1])

    return line_number


def _delete_malformed_row_in_file(tsv_file_name, line_number):
    with open(tsv_file_name, "r") as read_obj:
        lines = read_obj.readlines()

    with open(tsv_file_name, "w") as write_obj:
        for index, line in enumerate(lines):
            if index + 1 != line_number:
                write_obj.write(line)
<|MERGE_RESOLUTION|>--- conflicted
+++ resolved
@@ -1,11 +1,9 @@
 import logging
-<<<<<<< HEAD
-from psycopg2.errors import InvalidTextRepresentation
-=======
 from textwrap import dedent
->>>>>>> b5aaafc8
 from airflow.hooks.postgres_hook import PostgresHook
 from util.loader import column_names as col
+import boto3
+from psycopg2.errors import InvalidTextRepresentation
 
 logger = logging.getLogger(__name__)
 
@@ -91,7 +89,6 @@
     logger.info(f'Loading {tsv_file_name} into {load_table}')
 
     postgres = PostgresHook(postgres_conn_id=postgres_conn_id)
-<<<<<<< HEAD
     load_successful = False
 
     while not load_successful and max_rows_to_skip >= 0:
@@ -100,8 +97,8 @@
             load_successful = True
 
         except InvalidTextRepresentation as e:
-          line_number = _get_malformed_row_in_file(str(e))
-          _delete_malformed_row_in_file(tsv_file_name, line_number)
+            line_number = _get_malformed_row_in_file(str(e))
+            _delete_malformed_row_in_file(tsv_file_name, line_number)
 
         finally:
             max_rows_to_skip = max_rows_to_skip - 1
@@ -110,8 +107,6 @@
         raise InvalidTextRepresentation(
             'Exceeded the maximum number of allowed defective rows')
 
-=======
-    postgres.bulk_load(f'{load_table}', tsv_file_name)
     _clean_intermediate_table_data(postgres, load_table)
 
 
@@ -119,27 +114,44 @@
         postgres_conn_id,
         bucket,
         s3_key,
-        identifier
+        identifier,
+        max_rows_to_skip=2
 ):
     load_table = _get_load_table_name(identifier)
     logger.info(f'Loading {s3_key} from S3 Bucket {bucket} into {load_table}')
 
     postgres = PostgresHook(postgres_conn_id=postgres_conn_id)
->>>>>>> b5aaafc8
-    postgres.run(
-        dedent(
-            f"""
-            SELECT aws_s3.table_import_from_s3(
-              '{load_table}',
-              '',
-              'DELIMITER E''\t''',
-              '{bucket}',
-              '{s3_key}',
-              'us-east-1'
-            );
-            """
-        )
-    )
+    load_successful = False
+
+    while not load_successful and max_rows_to_skip >= 0:
+        try:
+            postgres.run(
+                dedent(
+                    f"""
+                        SELECT aws_s3.table_import_from_s3(
+                          '{load_table}',
+                          '',
+                          'DELIMITER E''\t''',
+                          '{bucket}',
+                          '{s3_key}',
+                          'us-east-1'
+                        );
+                        """
+                )
+            )
+            load_successful = True
+
+        except InvalidTextRepresentation as e:
+            line_number = _get_malformed_row_in_file(str(e))
+            _delete_malformed_row_in_file(s3_key, line_number)
+
+        finally:
+            max_rows_to_skip = max_rows_to_skip - 1
+
+    if not load_successful:
+        raise InvalidTextRepresentation(
+            'Exceeded the maximum number of allowed defective rows')
+
     _clean_intermediate_table_data(postgres, load_table)
 
 
