--- conflicted
+++ resolved
@@ -1,4 +1,3 @@
-<<<<<<< HEAD
 import Vue from 'vue';
 import VueMeta from 'vue-meta';
 import VueRouter from 'vue-router';
@@ -14,21 +13,6 @@
 import SearchGrid from '@/components/SearchGrid';
 import MetaSearchForm from '@/components/MetaSearch/MetaSearchForm';
 import redirectOnEmptySearch from './redirectOnEmptySearch';
-=======
-import Vue from 'vue'
-import VueMeta from 'vue-meta'
-import VueRouter from 'vue-router'
-import AboutPage from '@/pages/AboutPage'
-import HomePage from '@/pages/HomePage'
-import BrowsePage from '@/pages/BrowsePage'
-import PhotoDetailPage from '@/pages/PhotoDetailPage'
-import FeedbackPage from '@/pages/FeedbackPage'
-import CollectionsPage from '@/pages/CollectionsPage'
-import CollectionBrowsePage from '@/pages/CollectionBrowsePage'
-import SearchHelpPage from '@/pages/SearchHelpPage'
-import NotFoundPage from '@/pages/NotFoundPage'
-import redirectOnEmptySearch from './redirectOnEmptySearch'
->>>>>>> 0984285b
 
 Vue.use(VueRouter)
 Vue.use(VueMeta)
@@ -53,12 +37,8 @@
       meta: {
         requiresQuery: true,
       },
-<<<<<<< HEAD
       props: route => ({ query: route.query.q }),
       children: resultSubviews,
-=======
-      props: (route) => ({ query: route.query.q }),
->>>>>>> 0984285b
     },
     {
       path: '/photos/:id',
