--- conflicted
+++ resolved
@@ -9,13 +9,8 @@
           <span>'{{ searchTerm }}'</span>
         </span>
       </div>
-<<<<<<< HEAD
       <div class="search-grid_layout-control cell medium-6 large-6">
         <span>Image options:</span>
-=======
-      <div class="search-grid_layout-control cell medium-6 large-6 shrink">
-        <h5>Grid Options:</h5>
->>>>>>> 8d186a3f
         <fieldset>
           <input
             id="scaling"
