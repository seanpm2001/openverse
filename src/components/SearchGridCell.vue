<template>
  <div>
    <figure class="search-grid_item">
      <a
        :href="'photos/' + image.id"
        @click="onGotoDetailPage($event, image)"
        class="search-grid_image-ctr">
        <img
          :class="{'search-grid_image': true, 'search-grid_image__fill': !shouldContainImage}"
          :alt="image.title" :src="getImageUrl(image)"
          @error="onImageLoadError">
      </a>
      <figcaption class="search-grid_item-overlay search-grid_item-overlay__top">
        <license-icons :image="image"></license-icons>
      </figcaption>
      <figcaption class="search-grid_item-overlay search-grid_item-overlay__bottom">
        <a class="search-grid_overlay-provider"
            :title="image.title"
            :href="getImageForeignUrl(image)"
            @click.stop="() => false"
            target="new">
            <img class="search-grid_overlay-provider-logo" :alt="image.provider"
                :src="getProviderLogo(image.provider)">
            {{ image.title }}
        </a>
<<<<<<< HEAD
        <a class="search-grid_overlay-add"
            @click.stop="onAddToImageList(image, $event)"
            v-if="includeAddToList">
        </a>
      </figcaption>
    </figure>
  </div>
=======
        <figcaption class="search-grid_item-overlay search-grid_item-overlay__top">
          <license-icons :image="image"></license-icons>
        </figcaption>
        <figcaption class="search-grid_item-overlay search-grid_item-overlay__bottom">
          <a class="search-grid_overlay-provider"
             :title="image.title"
             :href="getImageForeignUrl(image)"
             @click.stop="() => false"
             target="new">
             <img class="search-grid_overlay-provider-logo" :alt="image.provider"
                  :src="getProviderLogo(image.provider)">
             {{ image.title }}
          </a>
        </figcaption>
      </figure>
>>>>>>> 5abf3889
</template>

<script>
import ImageProviderService from '@/api/ImageProviderService';
import LicenseIcons from '@/components/LicenseIcons';

const errorImage = require('@/assets/404-grid_placeholder.png');

const toAbsolutePath = (url, prefix = 'https://') => {
  if (url.indexOf('http://') >= 0 || url.indexOf('https://') >= 0) {
    return url;
  }
  return `${prefix}${url}`;
};

export default {
  name: 'search-grid-cell',
  props: ['image', 'includeAddToList', 'shouldContainImage'],
  components: {
    LicenseIcons,
  },
  methods: {
    getImageUrl(image) {
      if (!image) {
        return '';
      }

      const url = image.thumbnail || image.url;

      return toAbsolutePath(url);
    },
    getImageForeignUrl(image) {
      return toAbsolutePath(image.foreign_landing_url);
    },
    getProviderLogo(providerName) {
      const logo = ImageProviderService.getProviderInfo(providerName).logo;
      const logoUrl = require(`@/assets/${logo}`); // eslint-disable-line global-require, import/no-dynamic-require

      return logoUrl;
    },
    onGotoDetailPage(event, image) {
      // doesn't use router to redirect to photo details page in case the user
      // has the Command (Mac) or Ctrl Key (Windows) pressed, so that they can
      // open the page on a new tab with either of those keys pressed.
      if (!event.metaKey && !event.ctrlKey) {
        event.preventDefault();
        this.$router.push(`/photos/${image.id}`);
      }
    },
    onImageLoadError(event) {
      const image = event.target;
      image.src = errorImage;
    },
  },
};
</script>


<!-- Add "scoped" attribute to limit CSS to this component only -->
<style lang="scss" scoped>
  .search-grid_image-ctr {
    background: #EBECE4;
    display: block;
    width: 100%;
  }

  .search-grid_item {
    overflow: hidden;

    &:hover .search-grid_item-overlay {
      opacity: 1;
      bottom: 0;
    }

    &:hover .search-grid_item-overlay__top {
      top: 0;
    }
  }

  .search-grid_item-overlay {
    position: absolute;
    opacity: 0;
    transition: all .4s ease;
    width: 100%;
    height: 30px;
    color: #fff;
    padding: 0 10px;
    display: block;
    top: -100%;

    &__top {
      transition: all .5s ease;
      background: linear-gradient(to bottom,
                  rgba(0,0,0,.5)
                  0,
                  rgba(0,0,0,0) 100%);
      top: 0;
    }

    &__bottom {
      height: 30px;
      background: linear-gradient(to top,
                  rgba(0,0,0,.5)
                  0,
                  rgba(0,0,0,0) 100%);
      bottom: -100%;
      top: auto;
    }
  }

  .search-grid_overlay-provider {
    width: calc( 100% - 30px );
    display: block;
    bottom: 10px;
    left: 10px;
    z-index: 100;
    color: #fff;
    text-overflow: ellipsis;
    white-space: nowrap;
    overflow: hidden;

    &:hover {
      text-decoration: underline;
    }
  }

  .search-grid_overlay-provider-logo {
    max-height: 30px;
    max-width: 40px;
    margin-right: 5px;
    padding-bottom: 3px;
  }

  .search-grid_item {
    width: 100%;
    position: relative;
    display: block;
    float: left;
    flex: 0 0 auto;
    flex-grow: 1;
    cursor: pointer;
  }

  .search-grid_image {
    margin: auto;
    display: block;
  }

  .search-grid_image__fill {
    width: 100%;
  }

  @media screen and (max-width: 600px) {
    .search-grid_item-overlay {
      position: absolute;
      opacity: 1;
      bottom: 0;
    }

    .search-grid_overlay-add {
      position: absolute;
      width:  44px;
      height: 44px;
      bottom: 0;
    }

     .search-grid_layout-control {
      text-align: left !important;
    }
  }
</style><|MERGE_RESOLUTION|>--- conflicted
+++ resolved
@@ -23,31 +23,9 @@
                 :src="getProviderLogo(image.provider)">
             {{ image.title }}
         </a>
-<<<<<<< HEAD
-        <a class="search-grid_overlay-add"
-            @click.stop="onAddToImageList(image, $event)"
-            v-if="includeAddToList">
-        </a>
       </figcaption>
     </figure>
   </div>
-=======
-        <figcaption class="search-grid_item-overlay search-grid_item-overlay__top">
-          <license-icons :image="image"></license-icons>
-        </figcaption>
-        <figcaption class="search-grid_item-overlay search-grid_item-overlay__bottom">
-          <a class="search-grid_overlay-provider"
-             :title="image.title"
-             :href="getImageForeignUrl(image)"
-             @click.stop="() => false"
-             target="new">
-             <img class="search-grid_overlay-provider-logo" :alt="image.provider"
-                  :src="getProviderLogo(image.provider)">
-             {{ image.title }}
-          </a>
-        </figcaption>
-      </figure>
->>>>>>> 5abf3889
 </template>
 
 <script>
